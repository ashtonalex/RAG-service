--- conflicted
+++ resolved
@@ -1,5 +1,4 @@
 from enum import Enum
-<<<<<<< HEAD
 import logging
 from sentence_transformers import SentenceTransformer
 import numpy as np
@@ -19,14 +18,6 @@
 logging.basicConfig(level=logging.DEBUG)
 logger = logging.getLogger(__name__)
 
-
-class ChunkingStrategy(Enum):
-    """Different chunking strategies"""
-=======
-from dataclasses import dataclass, field
-from typing import List, Dict, Any, Optional
-import re
->>>>>>> 7765c54c
 
 class ChunkingStrategy(str, Enum):
     FIXED_SIZE = "fixed_size"
@@ -104,7 +95,6 @@
             c.metadata.total_chunks = total
         return chunks
 
-<<<<<<< HEAD
     def structural_chunking(self, text: str) -> List[Chunk]:
         """
         Chunking based on document structure (headers, paragraphs, etc.)
@@ -264,12 +254,6 @@
         if custom_params is None:
             custom_params = {}
 
-=======
-    def hybrid_chunk(self, text: str, strategies: List[ChunkingStrategy] = None, chunk_size: int = None, overlap: int = None) -> Dict[ChunkingStrategy, List[Chunk]]:
-        if not text.strip():
-            return {s: [] for s in (strategies or [ChunkingStrategy.FIXED_SIZE])}
-        strategies = strategies or [ChunkingStrategy.FIXED_SIZE]
->>>>>>> 7765c54c
         results = {}
         for strategy in strategies:
             if strategy == ChunkingStrategy.FIXED_SIZE:
