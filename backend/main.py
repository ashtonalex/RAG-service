--- conflicted
+++ resolved
@@ -4,21 +4,10 @@
 from typing import Optional, List
 import uvicorn
 import os
-<<<<<<< HEAD
 from typing import Optional
 from enum import Enum
-=======
-import asyncio
->>>>>>> 7765c54c
-
-from backend.services.embedding_pipeline import embed_and_store_chunks
-from backend.hybrid_chunking import HybridChunker, ChunkingStrategy
-from backend.metadata_store import add_file, load_metadata, save_metadata, list_projects, list_files, delete_project, delete_file, update_file_status
-from backend.file_conversion import convert_to_pdf
-import pdfplumber
-from sentence_transformers import SentenceTransformer, CrossEncoder
-import chromadb
-import openai
+
+from hybrid_chunking import HybridChunker, ChunkingStrategy
 
 app = FastAPI()
 
@@ -91,38 +80,25 @@
     try:
         # Select chunking strategy
         strategy_enum = ChunkingStrategy(strategy)
-        
-        # Use unified chunking service
-        from backend.services.chunking_service import chunking_service
-        chunks = chunking_service.chunk_text(
-            text=text,
-            strategy=strategy_enum,
-            chunk_size=chunk_size,
-            overlap=overlap
+    except Exception:
+        strategy_enum = ChunkingStrategy.FIXED_SIZE
+
+    # Chunk the text
+    try:
+        results = chunker.hybrid_chunk(text, strategies=[strategy_enum])
+        chunks = results[strategy_enum]
+        # Return chunk text and metadata (not embeddings)
+        return JSONResponse(
+            [
+                {"text": chunk.text, "metadata": serialize_metadata(chunk.metadata)}
+                for chunk in chunks
+            ]
         )
-        
-        # Get chunking statistics
-        stats = chunking_service.get_chunking_stats(chunks)
-        
-        # Return chunks with metadata and statistics
-        return JSONResponse({
-            "chunks": [
-                {
-                    "text": chunk.text,
-                    "metadata": {
-                        "chunk_index": chunk.metadata.chunk_index,
-                        "start_pos": chunk.metadata.start_pos,
-                        "end_pos": chunk.metadata.end_pos,
-                        "total_chunks": chunk.metadata.total_chunks,
-                        "chunk_size": len(chunk.text)
-                    }
-                }
-                for chunk in chunks
-            ],
-            "stats": stats,
-            "strategy": strategy_enum.value
-        })
     except Exception as e:
+        import traceback
+
+        print("=== FULL TRACEBACK ===")
+        print(traceback.format_exc())
         raise HTTPException(status_code=500, detail=f"Chunking failed: {str(e)}")
 
 @app.post("/api/batch-upload")
@@ -220,16 +196,6 @@
     # 5. Generate answer with OpenAI LLM (placeholder for API key)
     # Temporarily return context instead of generating answer for testing
     try:
-<<<<<<< HEAD
-        results = chunker.hybrid_chunk(text, strategies=[strategy_enum])
-        chunks = results[strategy_enum]
-        # Return chunk text and metadata (not embeddings)
-        return JSONResponse(
-            [
-                {"text": chunk.text, "metadata": serialize_metadata(chunk.metadata)}
-                for chunk in chunks
-            ]
-=======
         openai.api_key = os.getenv("OPENAI_API_KEY", "sk-...your-key...")
         prompt = (
             f"You are a helpful assistant. Use ONLY the context below to answer the question.\n"
@@ -241,17 +207,9 @@
             messages=[{"role": "user", "content": prompt}],
             max_tokens=512,
             temperature=0.2,
->>>>>>> 7765c54c
         )
         answer = response["choices"][0]["message"]["content"].strip()
     except Exception as e:
-<<<<<<< HEAD
-        import traceback
-
-        print("=== FULL TRACEBACK ===")
-        print(traceback.format_exc())
-        raise HTTPException(status_code=500, detail=f"Chunking failed: {str(e)}")
-=======
         answer = f"OpenAI API not available. Retrieved context: {context[:200]}..."
 
     return {
@@ -287,7 +245,6 @@
 def remove_project(project_id: str):
     delete_project(project_id)
     return {"status": "deleted", "projectId": project_id}
->>>>>>> 7765c54c
 
 @app.delete("/api/files/{file_id}")
 def remove_file(file_id: str):
